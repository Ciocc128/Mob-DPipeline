# Import necessary libraries for data manipulation, signal processing, and rotations
# %%
from mobgap.data import GenericMobilisedDataset
import numpy as np
from scipy.spatial.transform import Rotation as R
from gaitmap.utils.rotations import rotate_dataset
import matplotlib.pyplot as plt
from scipy.signal import hilbert
import os
<<<<<<< HEAD
#TODO remove the reorientation matrix from SMP framework to MOBGAP framwork and mantain anly the part of alligning to the gravity vector.
=======

"""
Riorientamento.py

This script provides utility functions for processing and realigning inertial measurement unit (IMU) data,
such as accelerometer and gyroscope signals, typically used in gait analysis or human motion tracking.

Key functionalities:
1. **Stationary Detection**: Detects the longest stationary period in gyroscope data based on the signal's envelope and moving average.
2. **Rotation Matrix Calculation**: Calculates the rotation matrix needed to align the accelerometer data with the gravity vector.
3. **Data Reorientation**: Reorients accelerometer and gyroscope data using the calculated rotation matrix.
4. **Visualization**: Provides plotting functions to visualize the aligned data and stationary detection results.
5. **Modular Use**: Functions are designed to be reusable and callable from other Python scripts.

Usage:
- This file can be run standalone to process IMU data and visualize the reoriented signals.
- Alternatively, the functions can be imported and used in other scripts for modular reorientation and data processing tasks.
"""

>>>>>>> 284f63cf
# --- Utility Functions ---

def unit(vector):
    """
    Normalize a vector to unit length.

    Parameters:
        vector (np.ndarray): Input vector to normalize.

    Returns:
        np.ndarray: Normalized unit vector.
    """
    return vector / np.linalg.norm(vector)


def compute_envelope(signal):
    """
    Compute the envelope of a signal using the Hilbert transform.

    Parameters:
        signal (np.ndarray): The input signal (e.g., magnitude of gyroscope data).

    Returns:
        np.ndarray: The envelope of the signal.
    """
    analytic_signal = hilbert(signal)
    envelope = np.abs(analytic_signal)
    return envelope

def moving_average(signal, window_size=100):
    """
    Compute the moving average of a signal.

    Parameters:
        signal (np.ndarray): Input signal for which to calculate the moving average.
        window_size (int): The size of the window over which to compute the moving average.

    Returns:
        np.ndarray: The moving average of the input signal.
    """
    return np.convolve(signal, np.ones(window_size) / window_size, mode='same')

def detect_stationary_period(gyr_data, threshold=0.6, window_size=300, visualize=False, ma_window=200):
    """
    Detect the longest stationary period in gyroscope data based on the signal's envelope and moving average.

    Parameters:
        gyr_data (np.ndarray): An N x 3 array of gyroscope data.
        threshold (float): Threshold for the envelope to determine the stationary state.
        window_size (int): Size of the window for calculating variance in the stationary state.
        visualize (bool): Whether to visualize the envelope and the stationary detection (default is False).
        ma_window (int): Window size for the moving average.

    Returns:
        np.ndarray: Subset of data during the detected stationary period.
    """
    # Calculate the magnitude of the gyroscope data (sqrt(gyr_x^2 + gyr_y^2 + gyr_z^2))
    gyr_magnitude = np.linalg.norm(gyr_data, axis=1)

    # Compute the envelope of the magnitude signal
    envelope = compute_envelope(gyr_magnitude)
    envelopeNoOffset = envelope - np.mean(envelope)

    # Compute the moving average of the envelope
    envelope_ma = moving_average(abs(envelopeNoOffset), window_size=ma_window)

    # Identify stationary regions where the envelope is below the threshold
    stationary_mask = envelope_ma < threshold

    # Find the longest consecutive sequence of True values in the stationary mask
    longest_seq_start = None
    longest_seq_length = 0

    current_seq_start = None
    current_seq_length = 0

    for i, is_stationary in enumerate(stationary_mask):
        if is_stationary:
            if current_seq_start is None:
                current_seq_start = i  # Start of a new stationary sequence
            current_seq_length += 1
        else:
            if current_seq_length > longest_seq_length:
                longest_seq_start = current_seq_start
                longest_seq_length = current_seq_length
            current_seq_start = None
            current_seq_length = 0

    # Handle case where the longest sequence ends at the last sample
    if current_seq_length > longest_seq_length:
        longest_seq_start = current_seq_start
        longest_seq_length = current_seq_length

    if longest_seq_start is None:
        print("No clear stationary period detected. Defaulting to first part of the signal.")
        # if no stationary period is detected, return the first 3s of the signal
        return gyr_data[:window_size]

    # Get the longest stationary data
    start_idx = longest_seq_start
    end_idx = start_idx + longest_seq_length
    stationary_data = gyr_data[start_idx:end_idx]

    # Visualize the envelope and detected stationary period if needed
    if visualize:
        plt.figure(figsize=(12, 6))
        plt.plot(envelopeNoOffset, label="Envelope without offset")
        plt.plot(envelope_ma, label="Moving Average", color='orange')  # Add the moving average line
        plt.axhline(y=threshold, color='r', linestyle='--', label="Threshold")
        plt.axvspan(start_idx, end_idx, color='green', alpha=0.3, label="Detected Stationary Period")
        plt.title("Envelope of Gyroscope Data Magnitude with Detected Stationary Period")
        plt.xlabel("Sample")
        plt.ylabel("Envelope Value")
        plt.legend()
        plt.show()

    # Debug: print some indices
    print(f"Start index of the longest stationary period: {start_idx}")
    print(f"End index of the longest stationary period: {end_idx}")

    return stationary_data



def calc_R(acc_data):
    """
    Calculate the rotation matrix to align the accelerometer data with the gravity vector.

    Parameters:
        acc_data (np.ndarray): An N x 3 array of accelerometer data.

    Returns:
        np.ndarray: The rotation matrix (3x3) to align the data with the gravity vector.
    """
    # Ideal gravity vector, assumed to be along the X-axis
    gravity_local_ideal = np.array([1, 0, 0])

    # Detect the stationary period and compute the real gravity vector
    stationary_data = detect_stationary_period(acc_data, visualize=True) # visualize=True if you want to run this script
    gravity_local_real = unit(np.mean(stationary_data, axis=0))

    # Log the detected gravity vector for verification
    print(f"Real gravity vector: {gravity_local_real}")

    # Calculate the angle between the real and ideal gravity vectors
    angle = np.degrees(np.arccos(np.clip(np.dot(gravity_local_real, gravity_local_ideal), -1.0, 1.0)))

    # Calculate the rotation axis using the cross product
    rotation_axis = unit(np.cross(gravity_local_real, gravity_local_ideal))
    half_angle_rad = np.radians(angle / 2)

    # Create a quaternion from the angle and axis, and convert it to a rotation matrix
    q = np.hstack(([np.cos(half_angle_rad)], rotation_axis * np.sin(half_angle_rad)))
    rotation_matrix = R.from_quat(q).as_matrix()

    return rotation_matrix


def rotate_with_gaitmap(data, rotation_matrix):
    """
    Rotate the accelerometer and gyroscope data using a rotation matrix.

    Parameters:
        data (pd.DataFrame): DataFrame containing accelerometer and gyroscope data.
        rotation_matrix (np.ndarray): A 3x3 rotation matrix.

    Returns:
        pd.DataFrame: The rotated dataset.
    """
    rotation = R.from_matrix(rotation_matrix)

    required_columns = ['acc_x', 'acc_y', 'acc_z', 'gyr_x', 'gyr_y', 'gyr_z']
    if not all(col in data.columns for col in required_columns):
        raise ValueError("DataFrame must contain 'acc_x', 'acc_y', 'acc_z', 'gyr_x', 'gyr_y', 'gyr_z' columns")

    # Rotate the accelerometer and gyroscope data
    rotated_data = rotate_dataset(data, rotation)

    # Update the DataFrame with the rotated data
    data = rotated_data

    return data

def plot_data(original_data, aligned_data, title):
    """
    Plot the original and aligned accelerometer data for comparison.

    Parameters:
        original_data (pd.DataFrame): Original accelerometer data (before rotation).
        aligned_data (pd.DataFrame): Aligned accelerometer data (after rotation).
        title (str): Title for the plot.
    """
    plt.figure(figsize=(12, 6))

    # Original data plot
    plt.subplot(1, 2, 1)
    plt.plot(original_data.index, original_data['acc_x'], label='acc_x (Original)', color='r')
    plt.plot(original_data.index, original_data['acc_y'], label='acc_y (Original)', color='g')
    plt.plot(original_data.index, original_data['acc_z'], label='acc_z (Original)', color='b')
    plt.title(f'{title} - Original Data')
    plt.xlabel('Time')
    plt.ylabel('Acceleration')
    plt.legend()

    # Aligned data plot
    plt.subplot(1, 2, 2)
    plt.plot(aligned_data.index, aligned_data['acc_x'], label='acc_x (Aligned)', color='r')
    plt.plot(aligned_data.index, aligned_data['acc_y'], label='acc_y (Aligned)', color='g')
    plt.plot(aligned_data.index, aligned_data['acc_z'], label='acc_z (Aligned)', color='b')
    plt.title(f'{title} - Aligned Data')
    plt.xlabel('Time')
    plt.ylabel('Acceleration')
    plt.legend()

    plt.tight_layout()
    plt.show()

def process_and_rotate_dataset(dataset, exercise_name, visualize=False):
    """
    Main function to process and rotate the dataset based on the detected stationary state and gravity alignment.

    Parameters:
        dataset (pd.DataFrame): Input dataset containing accelerometer and gyroscope data.
        exercise_name (str): Name of the exercise for logging and visualization purposes.
    """
    # Ensure the dataset has the required columns
    required_columns = ['acc_x', 'acc_y', 'acc_z', 'gyr_x', 'gyr_y', 'gyr_z']
    if not all(col in dataset.columns for col in required_columns):
        raise ValueError("DataFrame must contain 'acc_x', 'acc_y', 'acc_z', 'gyr_x', 'gyr_y', 'gyr_z' columns")

    # Extract the accelerometer data from the dataset
    acc_data = dataset[['acc_x', 'acc_y', 'acc_z']].values
    print(f"Exercise: {exercise_name} - Accelerometer data:\n", dataset[['acc_x', 'acc_y', 'acc_z']])

    # Step 1: Calculate the rotation matrix to align the data with gravity
    R_real_ideal_HD = calc_R(acc_data)

    # Step 2: Apply the rotation to align the accelerometer data with gravity
    aligned_df = rotate_with_gaitmap(dataset, R_real_ideal_HD)
    print(f"Exercise: {exercise_name} - Aligned accelerometer data:\n", aligned_df[['acc_x', 'acc_y', 'acc_z']])

    # Step 3: Apply an additional rotation to align the data with the Mobilise-D reference system
    additional_rotation_matrix = np.array([
        [1, 0, 0],    # X' = X
        [0, -1, 0],   # Y' = -Y
        [0, 0, -1]    # Z' = -Z
    ])

    # Convert the additional rotation matrix to a Rotation object
    additional_rotation = R.from_matrix(additional_rotation_matrix)

    # Apply the additional rotation
    final_rotated_df = rotate_with_gaitmap(aligned_df, additional_rotation.as_matrix())
    print(f"Exercise: {exercise_name} - Final rotated accelerometer data:\n", final_rotated_df[['acc_x', 'acc_y', 'acc_z']])

    if visualize:
        plot_data(dataset[['acc_x', 'acc_y', 'acc_z']], aligned_df[['acc_x', 'acc_y', 'acc_z']], f"Exercise: {exercise_name}")

    return final_rotated_df

if __name__ == "__main__":
    subject_id = "003"
    data_path = f'C:/Users/ac4gt/Desktop/Mob-DPipeline/smartphone/test_data/lab/HA/{subject_id}/'

    # Load the dataset using GenericMobilisedDataset
    mobDataset = GenericMobilisedDataset(
        [os.path.join(data_path, "data.mat")],
        test_level_names=["time_measure", "test", "trial"],
        reference_system='INDIP',
        measurement_condition='laboratory',
        reference_para_level='wb',
        parent_folders_as_metadata=None
    )

    # Process the data
    for i, trial in enumerate(mobDataset, start=1):
        short_trial = trial 
        imu_data = short_trial.data_ss 

<<<<<<< HEAD
        # Process the data as usual
=======

>>>>>>> 284f63cf
        reoriented_data = process_and_rotate_dataset(imu_data, f"Trial {i} Reorientation", visualize=True) # visualize=True if you want to run this script

# %%<|MERGE_RESOLUTION|>--- conflicted
+++ resolved
@@ -7,9 +7,6 @@
 import matplotlib.pyplot as plt
 from scipy.signal import hilbert
 import os
-<<<<<<< HEAD
-#TODO remove the reorientation matrix from SMP framework to MOBGAP framwork and mantain anly the part of alligning to the gravity vector.
-=======
 
 """
 Riorientamento.py
@@ -28,8 +25,7 @@
 - This file can be run standalone to process IMU data and visualize the reoriented signals.
 - Alternatively, the functions can be imported and used in other scripts for modular reorientation and data processing tasks.
 """
-
->>>>>>> 284f63cf
+#TODO remove the reorientation matrix from SMP framework to MOBGAP framwork and mantain anly the part of alligning to the gravity vector.
 # --- Utility Functions ---
 
 def unit(vector):
@@ -309,11 +305,7 @@
         short_trial = trial 
         imu_data = short_trial.data_ss 
 
-<<<<<<< HEAD
         # Process the data as usual
-=======
-
->>>>>>> 284f63cf
         reoriented_data = process_and_rotate_dataset(imu_data, f"Trial {i} Reorientation", visualize=True) # visualize=True if you want to run this script
 
 # %%