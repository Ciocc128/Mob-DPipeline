[tool.poetry]
name = "mobgap"
version = "0.10.0"
description = "A Python implementation of the Mobilise-D algorithm pipeline for gait analysis using IMU worn at the lower back."
authors = [
    "Arne Küderle <arne.kuederle@fau.de>",
    "Felix Kluge <felix.kluge@novartis.com>",
    "Paolo Tasca <paolo.tasca@polito.it>",
    "Annika Mücke <annika-muecke@outlook.de>",
    "dmegaritis <dmgrei3@gmail.com>",
    "Zamal Babar <zamalali9866@gmail.com>",
    "Alexandru Stihi <astihi1@sheffield.ac.uk>",
    "Chloe Hinchliffe <Chloe.Hinchliffe@newcastle.ac.uk>",
    "Cameron Kirk <Cameron.Kirk@newcastle.ac.uk>",
    "Björn Eskofier <bjoern.eskofier@fau.de>"
]
license = "Apache-2.0"
readme = "README.md"

[tool.poetry.dependencies]
python = ">=3.9,<3.13"
tpcp = ">=1.0.0"
pandas = ">=2.2.0"
scipy = ">=1.11.2"
numpy = ">=1.25.2"
scikit-learn = ">=1.3.0"
joblib = ">=1.3.2"
intervaltree = ">=3.1.0"
pywavelets = ">=1.5.0"
pooch = ">=1.8.1"
numba = ">=0.60.0"
<<<<<<< HEAD
openpyxl = "^3.1.5"
gaitmap = "^2.5.1"
pingouin = "^0.5.5"
=======
python-dotenv = ">=1.0.1"
>>>>>>> 6e65335a

[tool.poetry.extras]
all = ["openpyxl", "pingouin"]

[tool.poetry.group.dev.dependencies]
poethepoet = "^0.22.0"
pytest = "^7.4.0"
pytest-cov = "^4.1.0"
ruff = "^0.5.0"
sphinx = "^7.2.6"
sphinx-gallery = "^0.14.0"
memory-profiler = "^0.61.0"
matplotlib = "^3.7.2"
toml = "^0.10.2"
pydata-sphinx-theme = "^0.14.1"
myst-parser = "^2.0.0"
ipykernel = "^6.25.1"
numpydoc = "^1.6.0"
ipympl = "^0.9.4"

[build-system]
requires = ["poetry-core>=1.0.0"]
build-backend = "poetry.core.masonry.api"

[tool.poe.tasks]
_format = "ruff format ."
_auto_fix = "ruff check . --fix-only --show-fixes --exit-zero"
_auto_fix_unsafe = "ruff check . --fix-only --show-fixes --exit-zero --unsafe-fixes"
format = ["_auto_fix", "_format"]
format_unsafe = ["_auto_fix_unsafe", "_format"]
lint = { cmd = "ruff check mobgap --fix", help = "Lint all files with ruff." }
_lint_ci = "ruff check mobgap --output-format=github"
_check_format = "ruff format . --check"
_file_length = { "script" = "_tasks:task_no_long_file_names()", help = "Check the length of all files." }
ci_check = { sequence = ["_check_format", "_lint_ci", "_check_update_example_data", "_file_length"], help = "Check all potential format and linting issues." }
test = { cmd = "pytest tests --cov=mobgap --cov-report=term-missing --cov-report=xml", help = "Run Pytest with coverage." }
test_ci = { cmd = "pytest tests --cov=mobgap --cov-report=term-missing --cov-report=xml --snapshot-only-check", help = "Run Pytest with coverage and fail on missing snapshots." }
docs = { "script" = "_tasks:task_docs()",  help = "Build the html docs using Sphinx." }
docs_clean = { "script" = "_tasks:task_docs(clean=True)",  help = "Remove all old build files and build a clean version of the docs." }
docs_linkcheck = { "script" = "_tasks:task_docs(builder='linkcheck')", help = "Check all links in the built html docs." }
docs_preview = { cmd = "python -m http.server --directory docs/_build/html", help = "Preview the built html docs." }
version = { script = "_tasks:task_update_version()", help="Bump the version number in all relevant files."}
conf_jupyter = { cmd = "python -m ipykernel install --user --name mobgap", help = "Add a new jupyter kernel for the project." }
remove_jupyter = { cmd = "jupyter kernelspec uninstall mobgap", help = "Remove the project specific jupyter kernel."}
update_example_data = { script="_tasks:task_update_example_data", help = "Update the example data registry."}
_check_update_example_data = { script="_tasks:task_update_example_data(raise_if_changes=True)", help = "Update the example data registry."}

<|MERGE_RESOLUTION|>--- conflicted
+++ resolved
@@ -29,13 +29,10 @@
 pywavelets = ">=1.5.0"
 pooch = ">=1.8.1"
 numba = ">=0.60.0"
-<<<<<<< HEAD
 openpyxl = "^3.1.5"
 gaitmap = "^2.5.1"
 pingouin = "^0.5.5"
-=======
 python-dotenv = ">=1.0.1"
->>>>>>> 6e65335a
 
 [tool.poetry.extras]
 all = ["openpyxl", "pingouin"]
